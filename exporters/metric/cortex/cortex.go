// Copyright The OpenTelemetry Authors
//
// Licensed under the Apache License, Version 2.0 (the "License");
// you may not use this file except in compliance with the License.
// You may obtain a copy of the License at
//
//     http://www.apache.org/licenses/LICENSE-2.0
//
// Unless required by applicable law or agreed to in writing, software
// distributed under the License is distributed on an "AS IS" BASIS,
// WITHOUT WARRANTIES OR CONDITIONS OF ANY KIND, either express or implied.
// See the License for the specific language governing permissions and
// limitations under the License.

package cortex

import (
	"bytes"
	"context"
	"fmt"
	"log"
	"net/http"
	"strconv"
	"time"

	"github.com/golang/snappy"
	"github.com/prometheus/prometheus/prompb"

	"go.opentelemetry.io/otel/attribute"
	apimetric "go.opentelemetry.io/otel/metric"
	"go.opentelemetry.io/otel/metric/global"
	"go.opentelemetry.io/otel/metric/number"
	"go.opentelemetry.io/otel/sdk/export/metric"
	export "go.opentelemetry.io/otel/sdk/export/metric"
	"go.opentelemetry.io/otel/sdk/export/metric/aggregation"
	"go.opentelemetry.io/otel/sdk/instrumentation"
	"go.opentelemetry.io/otel/sdk/metric/aggregator/histogram"
	controller "go.opentelemetry.io/otel/sdk/metric/controller/basic"
	processor "go.opentelemetry.io/otel/sdk/metric/processor/basic"
	"go.opentelemetry.io/otel/sdk/metric/selector/simple"
	"go.opentelemetry.io/otel/sdk/resource"
)

// Exporter forwards metrics to a Cortex instance
type Exporter struct {
	config Config
}

type exportData struct {
	export.Record

	Resource *resource.Resource
}

// ExportKindFor returns CumulativeExporter so the Processor correctly aggregates data
func (e *Exporter) ExportKindFor(*apimetric.Descriptor, aggregation.Kind) metric.ExportKind {
	return metric.CumulativeExportKind
}

// Export forwards metrics to Cortex from the SDK
func (e *Exporter) Export(_ context.Context, res *resource.Resource, checkpointSet metric.InstrumentationLibraryReader) error {
	timeseries, err := e.ConvertToTimeSeries(res, checkpointSet)
	if err != nil {
		return err
	}

	message, buildMessageErr := e.buildMessage(timeseries)
	if buildMessageErr != nil {
		return buildMessageErr
	}

	request, buildRequestErr := e.buildRequest(message)
	if buildRequestErr != nil {
		return buildRequestErr
	}

	sendRequestErr := e.sendRequest(request)
	if sendRequestErr != nil {
		return sendRequestErr
	}

	return nil
}

// NewRawExporter validates the Config struct and creates an Exporter with it.
func NewRawExporter(config Config) (*Exporter, error) {
	// This is redundant when the user creates the Config struct with the NewConfig
	// function.
	if err := config.Validate(); err != nil {
		return nil, err
	}

	exporter := Exporter{config}
	return &exporter, nil
}

// NewExportPipeline sets up a complete export pipeline with a push Controller and
// Exporter.
func NewExportPipeline(config Config, options ...controller.Option) (*controller.Controller, error) {
	exporter, err := NewRawExporter(config)
	if err != nil {
		return nil, err
	}

	cont := controller.New(
		processor.NewFactory(
			simple.NewWithHistogramDistribution(
				histogram.WithExplicitBoundaries(config.HistogramBoundaries),
			),
			exporter,
		),
		append(options, controller.WithExporter(exporter))...,
	)

	return cont, cont.Start(context.TODO())
}

// InstallNewPipeline registers a push Controller's MeterProvider globally.
func InstallNewPipeline(config Config, options ...controller.Option) (*controller.Controller, error) {
	cont, err := NewExportPipeline(config, options...)
	if err != nil {
		return nil, err
	}
	global.SetMeterProvider(cont)
	return cont, nil
}

// ConvertToTimeSeries converts a InstrumentationLibraryReader to a slice of TimeSeries pointers
// Based on the aggregation type, ConvertToTimeSeries will call helper functions like
// convertFromSum to generate the correct number of TimeSeries.
<<<<<<< HEAD
func (e *Exporter) ConvertToTimeSeries(res *resource.Resource, checkpointSet export.CheckpointSet) ([]prompb.TimeSeries, error) {
=======
func (e *Exporter) ConvertToTimeSeries(res *resource.Resource, checkpointSet export.InstrumentationLibraryReader) ([]*prompb.TimeSeries, error) {
>>>>>>> 1412a895
	var aggError error
	var timeSeries []prompb.TimeSeries

	// Iterate over each record in the checkpoint set and convert to TimeSeries
	aggError = checkpointSet.ForEach(func(library instrumentation.Library, reader export.Reader) error {
		return reader.ForEach(e, func(record metric.Record) error {
			// Convert based on aggregation type
			edata := exportData{
				Resource: res,
				Record:   record,
			}
			agg := record.Aggregation()

			// The following section uses loose type checking to determine how to
			// convert aggregations to timeseries. More "expensive" timeseries are
			// checked first.
			//
			// See the Aggregator Kind for more information
			// https://github.com/open-telemetry/opentelemetry-go/blob/main/sdk/export/metric/aggregation/aggregation.go#L123-L138
			if histogram, ok := agg.(aggregation.Histogram); ok {
				tSeries, err := convertFromHistogram(edata, histogram)
				if err != nil {
					return err
				}
				timeSeries = append(timeSeries, tSeries...)
			} else if sum, ok := agg.(aggregation.Sum); ok {
				tSeries, err := convertFromSum(edata, sum)
				if err != nil {
					return err
				}
				timeSeries = append(timeSeries, tSeries)
				if minMaxSumCount, ok := agg.(aggregation.MinMaxSumCount); ok {
					tSeries, err := convertFromMinMaxSumCount(edata, minMaxSumCount)
					if err != nil {
						return err
					}
					timeSeries = append(timeSeries, tSeries...)
				}
			} else if lastValue, ok := agg.(aggregation.LastValue); ok {
				tSeries, err := convertFromLastValue(edata, lastValue)
				if err != nil {
					return err
				}
				timeSeries = append(timeSeries, tSeries)
			} else {
				// Report to the user when no conversion was found
				fmt.Printf("No conversion found for record: %s\n", edata.Descriptor().Name())
			}

			return nil
		})
	})

	// Check if error was returned in checkpointSet.ForEach()
	if aggError != nil {
		return nil, aggError
	}

	return timeSeries, nil
}

// createTimeSeries is a helper function to create a timeseries from a value and attributes
func createTimeSeries(edata exportData, value number.Number, valueNumberKind number.Kind, extraAttributes ...attribute.KeyValue) prompb.TimeSeries {
	sample := prompb.Sample{
		Value:     value.CoerceToFloat64(valueNumberKind),
		Timestamp: int64(time.Nanosecond) * edata.EndTime().UnixNano() / int64(time.Millisecond),
	}

	attributes := createLabelSet(edata, extraAttributes...)

	return prompb.TimeSeries{
		Samples: []prompb.Sample{sample},
		Labels:  attributes,
	}
}

// convertFromSum returns a single TimeSeries based on a Record with a Sum aggregation
func convertFromSum(edata exportData, sum aggregation.Sum) (prompb.TimeSeries, error) {
	// Get Sum value
	value, err := sum.Sum()
	if err != nil {
		return prompb.TimeSeries{}, err
	}

	// Create TimeSeries. Note that Cortex requires the name attribute to be in the format
	// "__name__". This is the case for all time series created by this exporter.
	name := sanitize(edata.Descriptor().Name())
	numberKind := edata.Descriptor().NumberKind()
	tSeries := createTimeSeries(edata, value, numberKind, attribute.String("__name__", name))

	return tSeries, nil
}

// convertFromLastValue returns a single TimeSeries based on a Record with a LastValue aggregation
func convertFromLastValue(edata exportData, lastValue aggregation.LastValue) (prompb.TimeSeries, error) {
	// Get value
	value, _, err := lastValue.LastValue()
	if err != nil {
		return prompb.TimeSeries{}, err
	}

	// Create TimeSeries
	name := sanitize(edata.Descriptor().Name())
	numberKind := edata.Descriptor().NumberKind()
	tSeries := createTimeSeries(edata, value, numberKind, attribute.String("__name__", name))

	return tSeries, nil
}

// convertFromMinMaxSumCount returns 4 TimeSeries for the min, max, sum, and count from the mmsc aggregation
func convertFromMinMaxSumCount(edata exportData, minMaxSumCount aggregation.MinMaxSumCount) ([]prompb.TimeSeries, error) {
	numberKind := edata.Descriptor().NumberKind()

	// Convert Min
	min, err := minMaxSumCount.Min()
	if err != nil {
		return nil, err
	}
	name := sanitize(edata.Descriptor().Name() + "_min")
	minTimeSeries := createTimeSeries(edata, min, numberKind, attribute.String("__name__", name))

	// Convert Max
	max, err := minMaxSumCount.Max()
	if err != nil {
		return nil, err
	}
	name = sanitize(edata.Descriptor().Name() + "_max")
	maxTimeSeries := createTimeSeries(edata, max, numberKind, attribute.String("__name__", name))

	// Convert Count
	count, err := minMaxSumCount.Count()
	if err != nil {
		return nil, err
	}
	name = sanitize(edata.Descriptor().Name() + "_count")
	countTimeSeries := createTimeSeries(edata, number.NewInt64Number(int64(count)), number.Int64Kind, attribute.String("__name__", name))

	// Return all timeSeries
	tSeries := []prompb.TimeSeries{
		minTimeSeries, maxTimeSeries, countTimeSeries,
	}

	return tSeries, nil
}

// convertFromHistogram returns len(histogram.Buckets) timeseries for a histogram aggregation
func convertFromHistogram(edata exportData, histogram aggregation.Histogram) ([]prompb.TimeSeries, error) {
	var timeSeries []prompb.TimeSeries
	metricName := sanitize(edata.Descriptor().Name())
	numberKind := edata.Descriptor().NumberKind()

	// Create Sum TimeSeries
	sum, err := histogram.Sum()
	if err != nil {
		return nil, err
	}
	sumTimeSeries := createTimeSeries(edata, sum, numberKind, attribute.String("__name__", metricName+"_sum"))
	timeSeries = append(timeSeries, sumTimeSeries)

	// Handle Histogram buckets
	buckets, err := histogram.Histogram()
	if err != nil {
		return nil, err
	}

	var totalCount float64
	// counts maps from the bucket upper-bound to the cumulative count.
	// The bucket with upper-bound +inf is not included.
	counts := make(map[float64]float64, len(buckets.Boundaries))
	for i, boundary := range buckets.Boundaries {
		// Add bucket count to totalCount and record in map
		totalCount += float64(buckets.Counts[i])
		counts[boundary] = totalCount

		// Add upper boundary as a attribute. e.g. {le="5"}
		boundaryStr := strconv.FormatFloat(boundary, 'f', -1, 64)

		// Create timeSeries and append
		boundaryTimeSeries := createTimeSeries(edata, number.NewFloat64Number(totalCount), number.Float64Kind, attribute.String("__name__", metricName), attribute.String("le", boundaryStr))
		timeSeries = append(timeSeries, boundaryTimeSeries)
	}

	// Include the +inf boundary in the total count
	totalCount += float64(buckets.Counts[len(buckets.Counts)-1])

	// Create a timeSeries for the +inf bucket and total count
	// These are the same and are both required by Prometheus-based backends

	upperBoundTimeSeries := createTimeSeries(edata, number.NewFloat64Number(totalCount), number.Float64Kind, attribute.String("__name__", metricName), attribute.String("le", "+inf"))

	countTimeSeries := createTimeSeries(edata, number.NewFloat64Number(totalCount), number.Float64Kind, attribute.String("__name__", metricName+"_count"))

	timeSeries = append(timeSeries, upperBoundTimeSeries)
	timeSeries = append(timeSeries, countTimeSeries)

	return timeSeries, nil
}

// createLabelSet combines attributes from a Record, resource, and extra attributes to create a
// slice of prompb.Label.
func createLabelSet(edata exportData, extraAttributes ...attribute.KeyValue) []prompb.Label {
	// Map ensure no duplicate label names.
	labelMap := map[string]prompb.Label{}

	// mergeAttributes merges Record and Resource attributes into a single set, giving precedence
	// to the record's attributes.
	mi := attribute.NewMergeIterator(edata.Labels(), edata.Resource.Set())
	for mi.Next() {
		attribute := mi.Label()
		key := string(attribute.Key)
		labelMap[key] = prompb.Label{
			Name:  sanitize(key),
			Value: attribute.Value.Emit(),
		}
	}

	// Add extra attributes created by the exporter like the metric name or attributes to
	// represent histogram buckets.
	for _, attribute := range extraAttributes {
		// Ensure attribute doesn't exist. If it does, notify user that a user created attribute
		// is being overwritten by a Prometheus reserved label (e.g. 'le' for histograms)
		key := string(attribute.Key)
		value := attribute.Value.AsString()
		_, found := labelMap[key]
		if found {
			log.Printf("Attribute %s is overwritten. Check if Prometheus reserved labels are used.\n", key)
		}
		labelMap[key] = prompb.Label{
			Name:  key,
			Value: value,
		}
	}

	// Create slice of labels from labelMap and return
	res := make([]prompb.Label, 0, len(labelMap))
	for _, lb := range labelMap {
		res = append(res, lb)
	}

	return res
}

// addHeaders adds required headers, an Authorization header, and all headers in the
// Config Headers map to a http request.
func (e *Exporter) addHeaders(req *http.Request) error {
	// Cortex expects Snappy-compressed protobuf messages. These three headers are
	// hard-coded as they should be on every request.
	req.Header.Add("X-Prometheus-Remote-Write-Version", "0.1.0")
	req.Header.Add("Content-Encoding", "snappy")
	req.Header.Set("Content-Type", "application/x-protobuf")

	// Add all user-supplied headers to the request.
	for name, field := range e.config.Headers {
		req.Header.Add(name, field)
	}

	// Add Authorization header if it wasn't already set.
	if _, exists := e.config.Headers["Authorization"]; !exists {
		if err := e.addBearerTokenAuth(req); err != nil {
			return err
		}
		if err := e.addBasicAuth(req); err != nil {
			return err
		}
	}

	return nil
}

// buildMessage creates a Snappy-compressed protobuf message from a slice of TimeSeries.
func (e *Exporter) buildMessage(timeseries []prompb.TimeSeries) ([]byte, error) {
	// Wrap the TimeSeries as a WriteRequest since Cortex requires it.
	writeRequest := &prompb.WriteRequest{
		Timeseries: timeseries,
	}

	// Convert the struct to a slice of bytes and then compress it.
	message := make([]byte, writeRequest.Size())
	written, err := writeRequest.MarshalToSizedBuffer(message)
	if err != nil {
		return nil, err
	}
	message = message[:written]
	compressed := snappy.Encode(nil, message)

	return compressed, nil
}

// buildRequest creates an http POST request with a Snappy-compressed protocol buffer
// message as the body and with all the headers attached.
func (e *Exporter) buildRequest(message []byte) (*http.Request, error) {
	req, err := http.NewRequest(
		http.MethodPost,
		e.config.Endpoint,
		bytes.NewBuffer(message),
	)
	if err != nil {
		return nil, err
	}

	// Add the required headers and the headers from Config.Headers.
	err = e.addHeaders(req)
	if err != nil {
		return nil, err
	}

	return req, nil
}

// sendRequest sends an http request using the Exporter's http Client.
func (e *Exporter) sendRequest(req *http.Request) error {
	// Set a client if the user didn't provide one.
	if e.config.Client == nil {
		client, err := e.buildClient()
		if err != nil {
			return err
		}
		e.config.Client = client
	}

	// Attempt to send request.
	res, err := e.config.Client.Do(req)
	if err != nil {
		return err
	}
	defer res.Body.Close()

	// The response should have a status code of 200.
	if res.StatusCode != http.StatusOK {
		return fmt.Errorf("%v", res.Status)
	}
	return nil
}<|MERGE_RESOLUTION|>--- conflicted
+++ resolved
@@ -128,11 +128,7 @@
 // ConvertToTimeSeries converts a InstrumentationLibraryReader to a slice of TimeSeries pointers
 // Based on the aggregation type, ConvertToTimeSeries will call helper functions like
 // convertFromSum to generate the correct number of TimeSeries.
-<<<<<<< HEAD
-func (e *Exporter) ConvertToTimeSeries(res *resource.Resource, checkpointSet export.CheckpointSet) ([]prompb.TimeSeries, error) {
-=======
 func (e *Exporter) ConvertToTimeSeries(res *resource.Resource, checkpointSet export.InstrumentationLibraryReader) ([]*prompb.TimeSeries, error) {
->>>>>>> 1412a895
 	var aggError error
 	var timeSeries []prompb.TimeSeries
 
